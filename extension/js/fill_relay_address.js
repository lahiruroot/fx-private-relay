<<<<<<< HEAD
function showModal(modalType, newAlias=null) {
=======
function showModal(modalContentString, modalType) {
>>>>>>> e2e8d65a
  const modalWrapper = document.createElement("div");
  modalWrapper.classList = ["relay-modal-wrapper"];

  const modalContent = document.createElement("div");
  modalContent.classList = ["relay-modal-content"];

  const logoWrapper = document.createElement("logo-wrapper");
  const logoMark = document.createElement("logomark");
  const logoType = document.createElement("logotype");

  [logoMark, logoType].forEach(customEl => {
    logoWrapper.appendChild(customEl);
  });

  modalContent.appendChild(logoWrapper);

  const modalAliasWrapper = document.createElement("div");
  modalAliasWrapper.classList = ["relay-modal-message-alias-wrapper"];

<<<<<<< HEAD
  if (modalType === "new-alias") { // New alias was created, but input wasn't found.
    const modalAlias = document.createElement("span");
    modalAlias.textContent = newAlias;
=======
  if (modalType === "new-alias") {
    const modalAlias = document.createElement("span");
    modalAlias.textContent = modalContentString;
>>>>>>> e2e8d65a
    modalAlias.classList = ["relay-modal-alias"];

    const purpleCopiedBlurb = document.createElement("span");
    purpleCopiedBlurb.textContent = "Copied!";
    purpleCopiedBlurb.classList = ["relay-message-copied"];

    [modalAlias, purpleCopiedBlurb].forEach(textEl => {
      modalAliasWrapper.appendChild(textEl);
    });

    const modalMessage = document.createElement("span");
    modalMessage.textContent = "You just created a new alias!";
    modalMessage.classList = ["relay-modal-message relay-modal-headline"];
<<<<<<< HEAD

    [modalAliasWrapper, modalMessage].forEach(textEl => {
      modalContent.appendChild(textEl);
    });
    window.navigator.clipboard.writeText(newAlias);
  }

  if (modalType === "max-num-aliases") { // User has maxed out the number of allowed free aliases.
    const modalMessage = document.createElement("span");
    modalMessage.textContent = "You have reached the maximum number of aliases allowed during the beta phase of Private Relay.";
    modalMessage.classList = ["relay-modal-message relay-modal-headline"];
    modalContent.appendChild(modalMessage);

    const manageAliasesLink = document.createElement("a");
    manageAliasesLink.textContent = "Manage Aliases";
    manageAliasesLink.classList = ["new-tab"];
    manageAliasesLink["href"] = "http://127.0.0.1:8000/accounts/profile";
    modalContent.appendChild(manageAliasesLink);
  }

  const modalCloseButton = document.createElement("button");
  modalCloseButton.classList = ["relay-modal-close-button"];
  modalCloseButton.textContent = "Got it!";

  // Remove relay modal on button click
  modalCloseButton.addEventListener("click", () => {
    modalWrapper.remove();
  });

  // Remove relay modal on clicks outside of modal.
  modalWrapper.addEventListener("click", (e) => {
    const originalTarget = e.explicitOriginalTarget;
    if (originalTarget.classList.contains("relay-modal-wrapper")) {
      modalWrapper.remove();
    }
  });

  modalContent.appendChild(modalCloseButton);
  modalWrapper.appendChild(modalContent);
  document.body.appendChild(modalWrapper);
=======

    [modalAliasWrapper, modalMessage].forEach(textEl => {
      modalContent.appendChild(textEl);
    });
  }

  const modalCloseButton = document.createElement("button");
  modalCloseButton.classList = ["relay-modal-close-button"];
  modalCloseButton.textContent = "Got it!";

  // Remove relay modal on button click
  modalCloseButton.addEventListener("click", () => {
    modalWrapper.remove();
  });

  // Remove relay modal on clicks outside of modal.
  modalWrapper.addEventListener("click", (e) => {
    const originalTarget = e.explicitOriginalTarget;
    if (originalTarget.classList.contains("relay-modal-wrapper")) {
      modalWrapper.remove();
    }
  });

  modalContent.appendChild(modalCloseButton);
  modalWrapper.appendChild(modalContent);
  document.body.appendChild(modalWrapper)

  window.navigator.clipboard.writeText(modalContentString);
>>>>>>> e2e8d65a
  return;
}

function fillInputWithAlias(emailInput, relayAlias) {
  emailInput.value = relayAlias;
  emailInput.dispatchEvent(new InputEvent("relay-address", {
    data: relayAlias,
  }));
}

browser.runtime.onMessage.addListener((message, sender, response) => {
  if (message.type === "fillTargetWithRelayAddress") {
    // attempt to find the email input
    const emailInput = browser.menus.getTargetElement(message.targetElementId);
    if (!emailInput) {
<<<<<<< HEAD
      return showModal("new-alias", message.relayAddress);
    }
    return emailInput.value = message.relayAddress;
  }

  if (message.type === "showMaxNumAliasesMessage") {
    return showModal("max-num-aliases");
=======
      return showModal(message.relayAddress, "new-alias");
    }
    fillInputWithAlias(emailInput, message.relayAddress);
>>>>>>> e2e8d65a
  }
});<|MERGE_RESOLUTION|>--- conflicted
+++ resolved
@@ -1,8 +1,4 @@
-<<<<<<< HEAD
 function showModal(modalType, newAlias=null) {
-=======
-function showModal(modalContentString, modalType) {
->>>>>>> e2e8d65a
   const modalWrapper = document.createElement("div");
   modalWrapper.classList = ["relay-modal-wrapper"];
 
@@ -22,15 +18,9 @@
   const modalAliasWrapper = document.createElement("div");
   modalAliasWrapper.classList = ["relay-modal-message-alias-wrapper"];
 
-<<<<<<< HEAD
   if (modalType === "new-alias") { // New alias was created, but input wasn't found.
     const modalAlias = document.createElement("span");
     modalAlias.textContent = newAlias;
-=======
-  if (modalType === "new-alias") {
-    const modalAlias = document.createElement("span");
-    modalAlias.textContent = modalContentString;
->>>>>>> e2e8d65a
     modalAlias.classList = ["relay-modal-alias"];
 
     const purpleCopiedBlurb = document.createElement("span");
@@ -44,7 +34,6 @@
     const modalMessage = document.createElement("span");
     modalMessage.textContent = "You just created a new alias!";
     modalMessage.classList = ["relay-modal-message relay-modal-headline"];
-<<<<<<< HEAD
 
     [modalAliasWrapper, modalMessage].forEach(textEl => {
       modalContent.appendChild(textEl);
@@ -85,38 +74,9 @@
   modalContent.appendChild(modalCloseButton);
   modalWrapper.appendChild(modalContent);
   document.body.appendChild(modalWrapper);
-=======
-
-    [modalAliasWrapper, modalMessage].forEach(textEl => {
-      modalContent.appendChild(textEl);
-    });
-  }
-
-  const modalCloseButton = document.createElement("button");
-  modalCloseButton.classList = ["relay-modal-close-button"];
-  modalCloseButton.textContent = "Got it!";
-
-  // Remove relay modal on button click
-  modalCloseButton.addEventListener("click", () => {
-    modalWrapper.remove();
-  });
-
-  // Remove relay modal on clicks outside of modal.
-  modalWrapper.addEventListener("click", (e) => {
-    const originalTarget = e.explicitOriginalTarget;
-    if (originalTarget.classList.contains("relay-modal-wrapper")) {
-      modalWrapper.remove();
-    }
-  });
-
-  modalContent.appendChild(modalCloseButton);
-  modalWrapper.appendChild(modalContent);
-  document.body.appendChild(modalWrapper)
-
-  window.navigator.clipboard.writeText(modalContentString);
->>>>>>> e2e8d65a
   return;
 }
+
 
 function fillInputWithAlias(emailInput, relayAlias) {
   emailInput.value = relayAlias;
@@ -125,23 +85,18 @@
   }));
 }
 
+
 browser.runtime.onMessage.addListener((message, sender, response) => {
   if (message.type === "fillTargetWithRelayAddress") {
     // attempt to find the email input
     const emailInput = browser.menus.getTargetElement(message.targetElementId);
     if (!emailInput) {
-<<<<<<< HEAD
       return showModal("new-alias", message.relayAddress);
     }
-    return emailInput.value = message.relayAddress;
+    return fillInputWithAlias(emailInput, message.relayAddress);
   }
 
   if (message.type === "showMaxNumAliasesMessage") {
     return showModal("max-num-aliases");
-=======
-      return showModal(message.relayAddress, "new-alias");
-    }
-    fillInputWithAlias(emailInput, message.relayAddress);
->>>>>>> e2e8d65a
   }
 });